import pandas as pd
import numpy as np
from datetime import datetime, timedelta
from typing import Dict, Optional, List, Tuple
from .battery import Battery
from .strategies import ArbitrageStrategy, OptimalArbitrageStrategy
import warnings


class EnergyArbitrageSimulator:
    """
    CORRECTED simulator for battery energy arbitrage operations.
    """
    
    def __init__(self,
                 battery: Battery,
                 strategy: Optional[object] = None,
                 time_step_minutes: int = 15,
                 validation_mode: bool = True):
        """
        Parameters
        ----------
        battery : Battery
            Battery model instance
        strategy : object
            Strategy instance (ArbitrageStrategy or OptimalArbitrageStrategy)
        time_step_minutes : int
            Simulation time step in minutes (default: 15)
        validation_mode : bool
            Enable data validation and consistency checks
        """
        self.battery = battery
        self.strategy = strategy or ArbitrageStrategy()
        self.time_step_minutes = time_step_minutes
        self.time_step_hours = time_step_minutes / 60
        self.validation_mode = validation_mode
        
        # Results storage
        self.results = []
        self.validation_errors = []
        self.performance_stats = {
            'total_periods': 0,
            'successful_periods': 0,
            'strategy_errors': 0,
            'battery_constraint_violations': 0,
            'data_missing_periods': 0
        }
        
    def validate_input_data(self, consumption_df: pd.DataFrame, prices_df: pd.DataFrame,
                           start_date: datetime, end_date: datetime) -> bool:
        """Validate input data quality and consistency."""
        
        if not self.validation_mode:
            return True
            
        errors = []
        warnings_list = []
        
        # Check data availability
        required_consumption_periods = pd.date_range(start_date, end_date, freq='15min')
        required_price_periods = pd.date_range(start_date, end_date + timedelta(days=1), freq='15min')
        
        missing_consumption = len(required_consumption_periods) - len(consumption_df.loc[consumption_df.index.intersection(required_consumption_periods)])
        missing_prices = len(required_price_periods) - len(prices_df.loc[prices_df.index.intersection(required_price_periods)])
        
        if missing_consumption > len(required_consumption_periods) * 0.1:
            errors.append(f"More than 10% of consumption data missing ({missing_consumption} periods)")
        elif missing_consumption > 0:
            warnings_list.append(f"Some consumption data missing ({missing_consumption} periods)")
            
        if missing_prices > len(required_price_periods) * 0.05:
            errors.append(f"More than 5% of price data missing ({missing_prices} periods)")
        elif missing_prices > 0:
            warnings_list.append(f"Some price data missing ({missing_prices} periods)")
        
        # Check data ranges
        if 'kwh' in consumption_df.columns:
            max_consumption = consumption_df['kwh'].max()
            if max_consumption > 10:  # Reasonable limit for 15-min residential consumption
                warnings_list.append(f"Very high consumption values detected (max: {max_consumption:.2f} kWh/15min)")
                
        price_col = 'price_final_eur_kwh' if 'price_final_eur_kwh' in prices_df.columns else 'price_omie_eur_kwh'
        if price_col in prices_df.columns:
            price_range = prices_df[price_col]
            if price_range.min() < -0.1:
                warnings_list.append(f"Negative prices detected (min: {price_range.min():.4f} EUR/kWh)")
            if price_range.max() > 1.0:
                warnings_list.append(f"Very high prices detected (max: {price_range.max():.4f} EUR/kWh)")
        
        # Log warnings and errors
        for warning in warnings_list:
            warnings.warn(warning)
            
        if errors:
            self.validation_errors.extend(errors)
            for error in errors:
                print(f"VALIDATION ERROR: {error}")
            return False
            
        return True
    
    def run(self,
            consumption_df: pd.DataFrame,
            prices_df: pd.DataFrame,
            start_date: datetime,
            end_date: datetime,
            vat_rate: float = 0.23,
<<<<<<< HEAD
            reduced_vat_rate: float = 0.06,
            reduced_vat_kwh_per_cycle: float = 200.0,
            vat_cycle_days: int = 30,
            iec_vat_rate: float = 0.23,
            contracted_power_kva: float = 6.9,
            vat_reduced_power_threshold_kva: float = 6.9,
=======
>>>>>>> 852a52b7
            daily_fixed_cost_eur: float = 0.0) -> pd.DataFrame:
        """
        Run the CORRECTED simulation with proper energy flow calculations.
        """
        
        # Validate input data
        if not self.validate_input_data(consumption_df, prices_df, start_date, end_date):
            print("WARNING: Data validation failed. Proceeding with simulation anyway...")
        
        # Reset battery and results
        self.battery.reset()
        self.results = []
        self.performance_stats = {k: 0 for k in self.performance_stats.keys()}
        
        # Create time range
        current_time = start_date
        end_time = end_date.replace(hour=23, minute=45, second=0, microsecond=0)
        
        print(f"Starting CORRECTED simulation from {start_date} to {end_date}")
        print(f"Battery: {self.battery.capacity_kwh} kWh, "
              f"Power: {self.battery.max_charge_kw}/{self.battery.max_discharge_kw} kW, "
              f"SOC limits: {self.battery.soc_min*100:.0f}%-{self.battery.soc_max*100:.0f}%")
        print(f"Strategy: {type(self.strategy).__name__}")
        
        step_count = 0
        total_steps = int((end_time - current_time).total_seconds() / (self.time_step_minutes * 60)) + 1
        last_logged_date = None

        self.daily_fixed_cost_eur = daily_fixed_cost_eur
<<<<<<< HEAD
        cycle_consumption_with = 0.0
        cycle_consumption_without = 0.0
        cycle_start = start_date
=======
>>>>>>> 852a52b7

        while current_time <= end_time:
            self.performance_stats['total_periods'] += 1
            
            # Progress indicator
            if current_time.date() != last_logged_date:
                progress = step_count / total_steps * 100
                print(f"Simulating {current_time.date()}... ({progress:.1f}% complete)")
                last_logged_date = current_time.date()
            
            # Get current consumption and price with error handling
            try:
                if current_time in consumption_df.index:
                    consumption_kwh = consumption_df.loc[current_time, 'kwh']
                    consumption_kw = consumption_df.loc[current_time, 'kw']
                else:
                    consumption_kwh = 0
                    consumption_kw = 0
                    self.performance_stats['data_missing_periods'] += 1
            except (KeyError, ValueError):
                consumption_kwh = 0
                consumption_kw = 0
                self.performance_stats['data_missing_periods'] += 1
            
            try:
                if current_time in prices_df.index:
                    base_price = prices_df.loc[current_time, 'price_omie_eur_kwh']
                    final_price = prices_df.loc[current_time, 'price_final_eur_kwh']
<<<<<<< HEAD
                    energy_price = prices_df.loc[current_time, 'price_energy_pre_vat_eur_kwh']
                    iec_tax = prices_df.loc[current_time, 'iec_tax_eur_kwh']
=======
>>>>>>> 852a52b7
                else:
                    current_time += timedelta(minutes=self.time_step_minutes)
                    step_count += 1
                    self.performance_stats['data_missing_periods'] += 1
                    continue
            except (KeyError, ValueError):
                current_time += timedelta(minutes=self.time_step_minutes)
                step_count += 1
                self.performance_stats['data_missing_periods'] += 1
                continue
            
            # Validate price data
            if base_price < -0.5 or base_price > 2.0:
                print(f"WARNING: Extreme price {base_price:.4f} EUR/kWh at {current_time}")
            
            # Store battery state before action
            battery_state_before = self.battery.get_state()
            
            # Get strategy decision with error handling
            action = 'idle'
            power_kw = 0
            
            try:
                if isinstance(self.strategy, OptimalArbitrageStrategy):
                    action, power_kw = self.strategy.decide_action(
                        current_time, final_price, consumption_kw,
                        self.battery, prices_df, consumption_df
                    )
                else:
                    action, power_kw = self.strategy.decide_action(
                        current_time, final_price, consumption_kw,
                        self.battery, prices_df
                    )
            except Exception as e:
                print(f"Strategy error at {current_time}: {e}")
                self.performance_stats['strategy_errors'] += 1
                action, power_kw = 'idle', 0
            
            # Validate strategy output
            if power_kw < 0:
                print(f"WARNING: Negative power {power_kw} kW from strategy at {current_time}")
                power_kw = 0
            
            # Execute battery action with validation
            battery_charge_kwh = 0
            battery_discharge_kwh = 0
            action_success = True
            
            try:
                if action == 'charge' and power_kw > 0.001:
                    max_charge, _ = self.battery.get_max_power(self.time_step_hours)
                    if power_kw > max_charge + 0.01:  # Small tolerance
                        self.performance_stats['battery_constraint_violations'] += 1
                        power_kw = max_charge
                    
                    battery_charge_kwh = self.battery.charge(power_kw, self.time_step_hours)
                    
                elif action == 'discharge' and power_kw > 0.001:
                    _, max_discharge = self.battery.get_max_power(self.time_step_hours)
                    if power_kw > max_discharge + 0.01:  # Small tolerance
                        self.performance_stats['battery_constraint_violations'] += 1
                        power_kw = max_discharge
                    
                    battery_discharge_kwh = self.battery.discharge(power_kw, self.time_step_hours)
                    
            except Exception as e:
                print(f"Battery operation error at {current_time}: {e}")
                action_success = False
                action = 'idle'
                power_kw = 0
            
            # CORRECTED ENERGY FLOW CALCULATIONS
            # ====================================
            
            # House consumption is always the same
            house_consumption_kwh = consumption_kwh
            
            # Grid supply to house = house consumption - battery discharge (cannot be negative)
            grid_to_house_kwh = max(0, house_consumption_kwh - battery_discharge_kwh)
            
            # Total grid import = grid to house + battery charging
            total_grid_import_kwh = grid_to_house_kwh + battery_charge_kwh
            
            # Instantaneous powers (kW) - CORRECTED
            house_consumption_kw = consumption_kw  # This stays the same
            battery_charge_kw = battery_charge_kwh / self.time_step_hours if battery_charge_kwh > 0 else 0
            battery_discharge_kw = battery_discharge_kwh / self.time_step_hours if battery_discharge_kwh > 0 else 0
            
            # Net grid power = house consumption + battery charging - battery discharge
            # This can be negative if battery discharges more than house consumes, but we limit to 0 for import
            net_grid_power_kw = max(0, house_consumption_kw + battery_charge_kw - battery_discharge_kw)
            
            # CORRECTED COST CALCULATIONS
            # ===========================
            
            # Reset VAT cycle if needed
            if (current_time - cycle_start).days >= vat_cycle_days:
                cycle_start += timedelta(days=vat_cycle_days)
                cycle_consumption_with = 0.0
                cycle_consumption_without = 0.0

            def compute_cost(amount_kwh: float, cycle_consumption: float) -> Tuple[float, float]:
                reduced_kwh = 0.0
                if contracted_power_kva <= vat_reduced_power_threshold_kva:
                    reduced_remaining = max(0.0, reduced_vat_kwh_per_cycle - cycle_consumption)
                    reduced_kwh = min(amount_kwh, reduced_remaining)
                standard_kwh = amount_kwh - reduced_kwh
                cost_energy = (
                    energy_price * reduced_kwh * (1 + reduced_vat_rate)
                    + energy_price * standard_kwh * (1 + vat_rate)
                )
                cost_iec = iec_tax * amount_kwh * (1 + iec_vat_rate)
                cycle_consumption += amount_kwh
                return cost_energy + cost_iec, cycle_consumption

            cost_without_battery, cycle_consumption_without = compute_cost(house_consumption_kwh, cycle_consumption_without)
            cost_with_battery, cycle_consumption_with = compute_cost(total_grid_import_kwh, cycle_consumption_with)
            
            # Savings = difference
            savings = cost_without_battery - cost_with_battery
            
            # Additional metrics
            battery_state_after = self.battery.get_state()
            
            # Track successful periods
            if action_success:
                self.performance_stats['successful_periods'] += 1
            
            # Store comprehensive results
            result = {
                # Time and basic data
                'datetime': current_time,
                'house_consumption_kwh': house_consumption_kwh,
                'house_consumption_kw': house_consumption_kw,
                
                # Prices
                'price_omie_eur_kwh': base_price,
                'price_final_eur_kwh': final_price,
                'vat_rate': vat_rate,
                
                # Battery actions
                'battery_action': action,
                'battery_power_kw': power_kw,
                'battery_charge_kwh': battery_charge_kwh,
                'battery_discharge_kwh': battery_discharge_kwh,
                'battery_charge_kw': battery_charge_kw,
                'battery_discharge_kw': battery_discharge_kw,
                'action_success': action_success,
                
                # Battery state
                'battery_soc': battery_state_after['soc'],
                'battery_soc_kwh': battery_state_after['soc_kwh'],
                'battery_soc_pct': battery_state_after['soc_pct'],
                'battery_available_charge_kwh': battery_state_after['available_to_charge_kwh'],
                'battery_available_discharge_kwh': battery_state_after['available_to_discharge_kwh'],
                
                # CORRECTED energy flows
                'grid_to_house_kwh': grid_to_house_kwh,
                'total_grid_import_kwh': total_grid_import_kwh,
                'net_grid_power_kw': net_grid_power_kw,
                
                # Legacy columns for compatibility (but with correct values)
                'consumption_kwh': house_consumption_kwh,  # For backward compatibility
                'consumption_kw': house_consumption_kw,    # For backward compatibility
                'grid_consumption_kwh': total_grid_import_kwh,
                'grid_consumption_kw': net_grid_power_kw,
                
                # CORRECTED costs and savings
                'cost_without_battery_eur': cost_without_battery,
                'cost_with_battery_eur': cost_with_battery,
                'savings_eur': savings,
                'savings_pct': (savings / cost_without_battery * 100) if cost_without_battery > 0 else 0,
                
                # Performance tracking
                'battery_efficiency_charge': self.battery.efficiency_charge,
                'battery_efficiency_discharge': self.battery.efficiency_discharge,
                'cumulative_cycles': battery_state_after['cycles'],
                'degradation_cost_eur': battery_state_after.get('degradation_cost_eur', 0),
            }
            
            self.results.append(result)
            
            # Move to next time step
            current_time += timedelta(minutes=self.time_step_minutes)
            step_count += 1
        
        # Create enhanced results DataFrame
        results_df = pd.DataFrame(self.results)
        if not results_df.empty:
            results_df.set_index('datetime', inplace=True)
        
        # Print performance statistics
        self._print_performance_stats()
        
        print(f"Simulation completed: {step_count} steps, {len(results_df)} results")
        
        return results_df
    
    def _print_performance_stats(self):
        """Print simulation performance statistics."""
        stats = self.performance_stats
        if stats['total_periods'] == 0:
            return
        
        print("\n--- SIMULATION PERFORMANCE ---")
        print(f"Total periods: {stats['total_periods']}")
        print(f"Successful periods: {stats['successful_periods']} ({stats['successful_periods']/stats['total_periods']*100:.1f}%)")
        if stats['strategy_errors'] > 0:
            print(f"Strategy errors: {stats['strategy_errors']} ({stats['strategy_errors']/stats['total_periods']*100:.1f}%)")
        if stats['battery_constraint_violations'] > 0:
            print(f"Battery constraint violations: {stats['battery_constraint_violations']}")
        if stats['data_missing_periods'] > 0:
            print(f"Missing data periods: {stats['data_missing_periods']} ({stats['data_missing_periods']/stats['total_periods']*100:.1f}%)")
    
    def calculate_summary_metrics(self, results_df: pd.DataFrame) -> Dict:
        """
        Calculate CORRECTED summary metrics from simulation results.
        """
        if results_df.empty:
            return {}
        
        # Basic metrics
        n_periods = len(results_df)
        n_days = (results_df.index[-1] - results_df.index[0]).days + 1
        
        # CORRECTED energy and consumption metrics
        total_house_consumption_kwh = results_df['house_consumption_kwh'].sum()
        total_grid_import_kwh = results_df['total_grid_import_kwh'].sum()
        
        # Grid consumption REDUCTION (should be positive if battery helps)
        grid_consumption_reduction_kwh = total_house_consumption_kwh - total_grid_import_kwh
        
        # Cost metrics
        total_cost_without_battery = results_df['cost_without_battery_eur'].sum()
        total_cost_with_battery = results_df['cost_with_battery_eur'].sum()
        fixed_cost_total = self.daily_fixed_cost_eur * n_days
        total_cost_without_battery += fixed_cost_total
        total_cost_with_battery += fixed_cost_total
        total_savings = total_cost_without_battery - total_cost_with_battery
        
        # Battery metrics
        battery_final_state = self.battery.get_state()
        total_charged = battery_final_state['total_charged_kwh']
        total_discharged = battery_final_state['total_discharged_kwh']
        battery_cycles = battery_final_state['cycles']
        
        # Efficiency calculations
        if total_charged > 0:
            actual_round_trip_efficiency = total_discharged / total_charged
        else:
            actual_round_trip_efficiency = 0
        
        # CORRECTED peak analysis - use instantaneous power correctly
        peak_house_consumption = results_df['house_consumption_kw'].max()
        peak_grid_import = results_df['net_grid_power_kw'].max()
        peak_reduction_kw = max(0, peak_house_consumption - peak_grid_import)
        
        # Time-based analysis
        daily_avg_savings = total_savings / n_days if n_days > 0 else 0
        annual_projected_savings = daily_avg_savings * 365
        
        # Battery utilization
        battery_active_periods = (results_df['battery_action'] != 'idle').sum()
        battery_utilization_pct = battery_active_periods / n_periods * 100 if n_periods > 0 else 0
        
        # Price analysis
        charge_periods = results_df[results_df['battery_action'] == 'charge']
        discharge_periods = results_df[results_df['battery_action'] == 'discharge']
        
        avg_charge_price = charge_periods['price_final_eur_kwh'].mean() if len(charge_periods) > 0 else 0
        avg_discharge_price = discharge_periods['price_final_eur_kwh'].mean() if len(discharge_periods) > 0 else 0
        price_spread = avg_discharge_price - avg_charge_price
        
        # Advanced metrics
        energy_throughput = total_charged + total_discharged
        capacity_factor_charge = (total_charged / (self.battery.max_charge_kw * n_periods * 0.25)) * 100 if n_periods > 0 else 0
        capacity_factor_discharge = (total_discharged / (self.battery.max_discharge_kw * n_periods * 0.25)) * 100 if n_periods > 0 else 0
        
        # Economic metrics
        if annual_projected_savings > 0:
            simple_payback_years = 8000 / annual_projected_savings  # Assuming 8000 EUR investment
        else:
            simple_payback_years = float('inf')
        
        # Check if results make sense
        results_quality = "good"
        if grid_consumption_reduction_kwh < 0:
            results_quality = "poor - battery increasing grid consumption"
        elif total_savings < 0:
            results_quality = "poor - negative savings"
        elif simple_payback_years > 20:
            results_quality = "poor - payback too long"
        
        return {
            # Period information
            'simulation_start': results_df.index[0],
            'simulation_end': results_df.index[-1],
            'period_days': n_days,
            'total_periods': n_periods,
            'time_step_hours': self.time_step_hours,
            'results_quality': results_quality,
            
            # CORRECTED energy metrics
            'total_house_consumption_kwh': total_house_consumption_kwh,
            'total_grid_import_kwh': total_grid_import_kwh,
            'grid_consumption_reduction_kwh': grid_consumption_reduction_kwh,
            'grid_consumption_reduction_pct': (grid_consumption_reduction_kwh / total_house_consumption_kwh * 100) if total_house_consumption_kwh > 0 else 0,
            
            # Cost metrics
            'total_cost_without_battery_eur': total_cost_without_battery,
            'total_cost_with_battery_eur': total_cost_with_battery,
            'total_savings_eur': total_savings,
            'savings_percentage': (total_savings / total_cost_without_battery * 100) if total_cost_without_battery > 0 else 0,
            'daily_avg_savings_eur': daily_avg_savings,
            'annual_projected_savings_eur': annual_projected_savings,
            'daily_fixed_cost_eur': self.daily_fixed_cost_eur,
            'total_fixed_cost_eur': fixed_cost_total,
            
            # Battery performance
            'battery_total_charged_kwh': total_charged,
            'battery_total_discharged_kwh': total_discharged,
            'battery_energy_throughput_kwh': energy_throughput,
            'battery_cycles': battery_cycles,
            'battery_theoretical_efficiency': battery_final_state['round_trip_efficiency'],
            'battery_actual_efficiency': actual_round_trip_efficiency,
            'battery_utilization_pct': battery_utilization_pct,
            'battery_capacity_factor_charge_pct': capacity_factor_charge,
            'battery_capacity_factor_discharge_pct': capacity_factor_discharge,
            
            # CORRECTED peak management
            'peak_house_consumption_kw': peak_house_consumption,
            'peak_grid_import_kw': peak_grid_import,
            'peak_reduction_kw': peak_reduction_kw,
            'peak_reduction_pct': (peak_reduction_kw / peak_house_consumption * 100) if peak_house_consumption > 0 else 0,
            
            # Price arbitrage
            'avg_price_eur_kwh': results_df['price_final_eur_kwh'].mean(),
            'avg_charge_price_eur_kwh': avg_charge_price,
            'avg_discharge_price_eur_kwh': avg_discharge_price,
            'arbitrage_spread_eur_kwh': price_spread,
            'arbitrage_spread_eur_mwh': price_spread * 1000,
            
            # Economic analysis
            'simple_payback_years': simple_payback_years,
            'degradation_cost_eur': battery_final_state.get('degradation_cost_eur', 0),
            'net_savings_after_degradation_eur': total_savings - battery_final_state.get('degradation_cost_eur', 0),
            
            # Performance statistics
            'successful_periods_pct': (self.performance_stats['successful_periods'] / self.performance_stats['total_periods'] * 100) if self.performance_stats['total_periods'] > 0 else 0,
            'strategy_error_rate_pct': (self.performance_stats['strategy_errors'] / self.performance_stats['total_periods'] * 100) if self.performance_stats['total_periods'] > 0 else 0,
            'data_completeness_pct': ((self.performance_stats['total_periods'] - self.performance_stats['data_missing_periods']) / self.performance_stats['total_periods'] * 100) if self.performance_stats['total_periods'] > 0 else 0,
        }
    
    def print_summary(self, metrics: Dict):
        """Print CORRECTED comprehensive formatted summary."""
        if not metrics:
            print("No metrics to display.")
            return
            
        print("\n" + "="*70)
        print("CORRECTED SIMULATION SUMMARY - ENERGY ARBITRAGE")
        print("="*70)
        
        # Show data quality first
        quality = metrics.get('results_quality', 'unknown')
        if quality != 'good':
            print(f"⚠️  RESULTS QUALITY: {quality.upper()}")
            print("-" * 70)
        
        print(f"\nPeriod: {metrics['simulation_start'].strftime('%Y-%m-%d')} to {metrics['simulation_end'].strftime('%Y-%m-%d')} ({metrics['period_days']} days)")
        print(f"Total periods: {metrics['total_periods']} ({metrics['time_step_hours']:.2f}h intervals)")
        print(f"Data completeness: {metrics['data_completeness_pct']:.1f}%")
        
        print("\n--- CORRECTED ENERGY FLOWS ---")
        print(f"House consumption:        {metrics['total_house_consumption_kwh']:.1f} kWh")
        print(f"Grid import (with battery): {metrics['total_grid_import_kwh']:.1f} kWh")
        print(f"Grid reduction:           {metrics['grid_consumption_reduction_kwh']:.1f} kWh ({metrics['grid_consumption_reduction_pct']:.1f}%)")
        
        print("\n--- COSTS & SAVINGS ---")
        print(f"Cost without battery:  €{metrics['total_cost_without_battery_eur']:.2f}")
        print(f"Cost with battery:     €{metrics['total_cost_with_battery_eur']:.2f}")
        print(f"Total savings:         €{metrics['total_savings_eur']:.2f} ({metrics['savings_percentage']:.1f}%)")
        print(f"Daily avg savings:     €{metrics['daily_avg_savings_eur']:.3f}")
        print(f"Annual projection:     €{metrics['annual_projected_savings_eur']:.2f}")
        
        if metrics['simple_payback_years'] != float('inf'):
            print(f"Simple payback:        {metrics['simple_payback_years']:.1f} years")
        else:
            print(f"Simple payback:        Infinite (negative or zero savings)")
        
        print("\n--- BATTERY PERFORMANCE ---")
        print(f"Total charged:         {metrics['battery_total_charged_kwh']:.1f} kWh")
        print(f"Total discharged:      {metrics['battery_total_discharged_kwh']:.1f} kWh")
        print(f"Energy throughput:     {metrics['battery_energy_throughput_kwh']:.1f} kWh")
        print(f"Equivalent cycles:     {metrics['battery_cycles']:.2f}")
        print(f"Theoretical efficiency: {metrics['battery_theoretical_efficiency']:.1%}")
        print(f"Actual efficiency:     {metrics['battery_actual_efficiency']:.1%}")
        print(f"Utilization:           {metrics['battery_utilization_pct']:.1f}%")
        
        print("\n--- ARBITRAGE PERFORMANCE ---")
        print(f"Average price:         €{metrics['avg_price_eur_kwh']:.4f}/kWh ({metrics['avg_price_eur_kwh']*1000:.1f} EUR/MWh)")
        print(f"Avg charge price:      €{metrics['avg_charge_price_eur_kwh']:.4f}/kWh ({metrics['avg_charge_price_eur_kwh']*1000:.1f} EUR/MWh)")
        print(f"Avg discharge price:   €{metrics['avg_discharge_price_eur_kwh']:.4f}/kWh ({metrics['avg_discharge_price_eur_kwh']*1000:.1f} EUR/MWh)")
        print(f"Arbitrage spread:      €{metrics['arbitrage_spread_eur_kwh']:.4f}/kWh ({metrics['arbitrage_spread_eur_mwh']:.1f} EUR/MWh)")
        
        print("\n--- CORRECTED PEAK MANAGEMENT ---")
        print(f"Peak house consumption: {metrics['peak_house_consumption_kw']:.2f} kW")
        print(f"Peak grid import:       {metrics['peak_grid_import_kw']:.2f} kW")
        print(f"Peak reduction:         {metrics['peak_reduction_kw']:.2f} kW ({metrics['peak_reduction_pct']:.1f}%)")
        
        if metrics.get('degradation_cost_eur', 0) > 0:
            print("\n--- DEGRADATION ANALYSIS ---")
            print(f"Degradation cost:      €{metrics['degradation_cost_eur']:.2f}")
            print(f"Net savings:           €{metrics['net_savings_after_degradation_eur']:.2f}")
        
        print("\n--- SIMULATION QUALITY ---")
        print(f"Successful periods:    {metrics['successful_periods_pct']:.1f}%")
        if metrics['strategy_error_rate_pct'] > 0:
            print(f"Strategy error rate:   {metrics['strategy_error_rate_pct']:.1f}%")
        
        # Analysis and recommendations
        print("\n--- ANALYSIS & RECOMMENDATIONS ---")
        if metrics['arbitrage_spread_eur_mwh'] < 30:
            print("⚠️  Low arbitrage spread (<30 EUR/MWh) - may not be profitable")
        if metrics['simple_payback_years'] > 15:
            print("⚠️  Payback period too long for typical battery lifetime")
        if metrics['grid_consumption_reduction_pct'] < 5:
            print("⚠️  Very low grid consumption reduction - check strategy settings")
        if metrics['battery_utilization_pct'] > 90:
            print("⚠️  Very high battery utilization - may cause premature degradation")
        
        print("="*70)<|MERGE_RESOLUTION|>--- conflicted
+++ resolved
@@ -105,15 +105,14 @@
             start_date: datetime,
             end_date: datetime,
             vat_rate: float = 0.23,
-<<<<<<< HEAD
+
             reduced_vat_rate: float = 0.06,
             reduced_vat_kwh_per_cycle: float = 200.0,
             vat_cycle_days: int = 30,
             iec_vat_rate: float = 0.23,
             contracted_power_kva: float = 6.9,
             vat_reduced_power_threshold_kva: float = 6.9,
-=======
->>>>>>> 852a52b7
+
             daily_fixed_cost_eur: float = 0.0) -> pd.DataFrame:
         """
         Run the CORRECTED simulation with proper energy flow calculations.
@@ -143,12 +142,11 @@
         last_logged_date = None
 
         self.daily_fixed_cost_eur = daily_fixed_cost_eur
-<<<<<<< HEAD
+
         cycle_consumption_with = 0.0
         cycle_consumption_without = 0.0
         cycle_start = start_date
-=======
->>>>>>> 852a52b7
+
 
         while current_time <= end_time:
             self.performance_stats['total_periods'] += 1
@@ -177,11 +175,9 @@
                 if current_time in prices_df.index:
                     base_price = prices_df.loc[current_time, 'price_omie_eur_kwh']
                     final_price = prices_df.loc[current_time, 'price_final_eur_kwh']
-<<<<<<< HEAD
                     energy_price = prices_df.loc[current_time, 'price_energy_pre_vat_eur_kwh']
                     iec_tax = prices_df.loc[current_time, 'iec_tax_eur_kwh']
-=======
->>>>>>> 852a52b7
+
                 else:
                     current_time += timedelta(minutes=self.time_step_minutes)
                     step_count += 1
