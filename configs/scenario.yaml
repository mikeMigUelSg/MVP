# ESS MVP Configuration - IMPROVED for better results

# Simulation period - avoiding DST transition
period:
  start_date: "2023-01-10"  # Avoid March DST transition
  num_days: 900  # Shorter period for testing
  # end_date: "2024-01-31"

# Household consumption
consumption:
  profile_file: "data/e_redes_perfil_consumo.xlsx"
  profile_column: "BTN A"  # Residential profile
  annual_consumption_kwh: 7000  # More typical residential consumption
  consumption_model: true  # Use 2024 profile for any simulation year

# Electricity tariff
tariff:
  type: "indexed"  # or "bi_horaria"
  
  indexed:
    k1: 1.28
    k2_eur_kwh: 0.0172
    k3_eur_day: 0.09410
<<<<<<< HEAD
    losses_pct: 0.035
=======
    losses_pct: 0.085
>>>>>>> 852a52b7
    option: "bi"           # simples, bi or tri
    cycle: "daily"         # daily or weekly
    tariff_energy_eur_kwh:
      simples: 0.0600
      bi:
        fora_vazio: 0.0830
        vazio: 0.0149
      tri:
        ponta: 0.2469
        cheias: 0.0388
        vazio: 0.0149
<<<<<<< HEAD
    tariff_power_eur_kva_day: 0.0460

  vat_rate: 0.23  # Standard VAT for energy beyond reduced tier
  reduced_vat_rate: 0.06  # Reduced VAT for first block of consumption
  reduced_vat_kwh_per_30_days: 200  # kWh per 30-day cycle eligible for reduced VAT
  reduced_vat_power_threshold_kva: 6.9  # Apply reduced VAT only if contracted power <= threshold
  vat_cycle_days: 30
  iec_tax_eur_kwh: 0.001  # IEC consumption tax
  iec_vat_rate: 0.23
  cav_fee_eur_month: 2.85  # CAV fixed monthly fee
  cav_vat_rate: 0.06
  dgeg_fee_eur_month: 0.07  # DGEG fixed monthly fee
  dgeg_vat_rate: 0.23
=======
    tariff_power_eur_kva_day: 0.31
    
  vat_rate: 0.23  # 23% VAT in Portugal
>>>>>>> 852a52b7

# Contracted power
power_contract:
  contracted_power_kva: 6.9  # Typical residential

# Battery specifications - more realistic sizing
battery:
  capacity_kwh: 50.0  # Smaller battery for residential
  soc_init: 0.5  # Start at 50% charge
  max_charge_kw: 5.0  # 5kW charge rate
  max_discharge_kw: 5.0  # 5kW discharge rate
  efficiency: 0.92  # Slightly higher efficiency
  soc_min: 0.20  # 15% minimum SOC (more usable capacity)
  soc_max: 0.80  # 95% maximum SOC (avoid overcharging)
  
  # Economic parameters
  capex_eur: 5000  
  lifetime_years: 12
  degradation_cost_eur_kwh: 0.01  # Lower degradation cost

# Control strategy - LESS AGGRESSIVE settings
strategy:
  type: "optimal"  # Start with arbitrage, not optimal
  allow_grid_export: false
  
  arbitrage:
    charge_threshold_percentile: 20  # Only charge in bottom 20% of prices
    discharge_threshold_percentile: 80  # Only discharge in top 20% of prices
    min_price_spread_eur_mwh: 30  # Higher minimum spread (30 EUR/MWh)
    lookahead_hours: 24  # 24-hour lookahead
    
  optimal:
    optimization_window_hours: 24  # Shorter optimization window
    use_simple_optimization: false  # Try PuLP first
    
  peak_shaving:
    target_peak_kw: 4.0  # Lower peak target
    
# Output options
output:
  save_timeline: true
  timeline_file: "outputs/corrected_simulation_timeline.csv"
  save_summary: true
  summary_file: "outputs/corrected_simulation_summary.json"
  generate_plots: true
  plots_dir: "outputs/plots/"

# Additional settings for better results
simulation:
  validation_mode: true
  max_strategy_errors: 10  # Stop if too many errors
  fallback_to_simple: true  # Use simple strategy if optimization fails<|MERGE_RESOLUTION|>--- conflicted
+++ resolved
@@ -21,11 +21,9 @@
     k1: 1.28
     k2_eur_kwh: 0.0172
     k3_eur_day: 0.09410
-<<<<<<< HEAD
-    losses_pct: 0.035
-=======
-    losses_pct: 0.085
->>>>>>> 852a52b7
+
+    losses_pct: 0
+
     option: "bi"           # simples, bi or tri
     cycle: "daily"         # daily or weekly
     tariff_energy_eur_kwh:
@@ -37,7 +35,7 @@
         ponta: 0.2469
         cheias: 0.0388
         vazio: 0.0149
-<<<<<<< HEAD
+
     tariff_power_eur_kva_day: 0.0460
 
   vat_rate: 0.23  # Standard VAT for energy beyond reduced tier
@@ -51,11 +49,7 @@
   cav_vat_rate: 0.06
   dgeg_fee_eur_month: 0.07  # DGEG fixed monthly fee
   dgeg_vat_rate: 0.23
-=======
-    tariff_power_eur_kva_day: 0.31
-    
-  vat_rate: 0.23  # 23% VAT in Portugal
->>>>>>> 852a52b7
+
 
 # Contracted power
 power_contract:
